"""
The main iteration loop.
"""

from cuburn.code import mwc, variations
from cuburn.code.util import *

class IterCode(HunkOCode):
    # The number of threads per block
    NTHREADS = 512

    def __init__(self, features):
        self.features = features
        self.packer = DataPacker('iter_info')
        iterbody = self._iterbody()
        bodies = [self._xfbody(i,x) for i,x in enumerate(self.features.xforms)]
        bodies.append(iterbody)
        self.defs = '\n'.join(bodies)

    decls = """
// Note: for normalized lookups, uchar4 actually returns floats
texture<uchar4, cudaTextureType2D, cudaReadModeNormalizedFloat> palTex;
__shared__ iter_info info;
"""

    def _xfbody(self, xfid, xform):
        px = self.packer.view('info', 'xf%d_' % xfid)
        px.sub('xf', 'cp.xforms[%d]' % xfid)

        tmpl = Template("""
__device__
void apply_xf{{xfid}}(float *ix, float *iy, float *icolor, mwc_st *rctx) {
    float tx, ty, ox = *ix, oy = *iy;

    {{apply_affine_flam3('ox', 'oy', 'tx', 'ty', px, 'xf.c', 'pre')}}

    ox = 0;
    oy = 0;

    {{for v in xform.vars}}
    {{if variations.var_nos[v].startswith('pre_')}}
<<<<<<< HEAD
=======
    if (1) {
        float w = {{px.get('xf.var[%d]' % v)}};
        {{variations.var_code[variations.var_nos[v]].substitute(locals())}}
    }
    {{endif}}
    {{endfor}}

    {{for v in xform.vars}}
    {{if not variations.var_nos[v].startswith('pre_')}}
>>>>>>> 746185ce
    if (1) {
        float w = {{px.get('xf.var[%d]' % v)}};
        {{variations.var_code[variations.var_nos[v]].substitute(locals())}}
    }
    {{endif}}
<<<<<<< HEAD
    {{endfor}}

    {{for v in xform.vars}}
    {{if not variations.var_nos[v].startswith('pre_')}}
    if (1) {
        float w = {{px.get('xf.var[%d]' % v)}};
        {{variations.var_code[variations.var_nos[v]].substitute(locals())}}
    }
    {{endif}}
=======
>>>>>>> 746185ce
    {{endfor}}

    *ix = ox;
    *iy = oy;

    float csp = {{px.get('xf.color_speed')}};
    *icolor = *icolor * (1.0f - csp) + {{px.get('xf.color')}} * csp;
};
""")
        g = dict(globals())
        g.update(locals())
        return tmpl.substitute(g)

    def _iterbody(self):
        tmpl = Template(r"""
__global__
void iter(mwc_st *msts, iter_info *infos, float4 *accbuf, float *denbuf) {
    mwc_st rctx = msts[gtid()];
    iter_info *info_glob = &(infos[blockIdx.x]);

    // load info to shared memory cooperatively
    for (int i = threadIdx.y * blockDim.x + threadIdx.x;
         i * 4 < sizeof(iter_info); i += blockDim.x * blockDim.y)
        reinterpret_cast<float*>(&info)[i] =
            reinterpret_cast<float*>(info_glob)[i];

    int consec_bad = -{{features.fuse}};
    // TODO: remove '512' constant
    int nsamps = {{packer.get('cp.width * cp.height / (cp.ntemporal_samples * 512.) * cp.adj_density')}};

    float x, y, color;
    x = mwc_next_11(&rctx);
    y = mwc_next_11(&rctx);
    color = mwc_next_01(&rctx);

    while (nsamps > 0) {
        float xfsel = mwc_next_01(&rctx);

        {{for xfid, xform in enumerate(features.xforms)}}
        {{if xfid != features.final_xform_index}}
        if (xfsel <= {{packer.get('cp.norm_density[%d]' % xfid)}}) {
            apply_xf{{xfid}}(&x, &y, &color, &rctx);
        } else
        {{endif}}
        {{endfor}}
        {
            denbuf[0] = xfsel;
            break; // TODO: fail here
        }

        if (consec_bad < 0) {
            consec_bad++;
            continue;
        }
        nsamps--;

        {{if features.final_xform_index}}
        float fx = x, fy = y, fcolor;
        apply_xf{{features.final_xform_index}}(&fx, &fy, &fcolor, &rctx);
        {{endif}}

        // TODO: this may not optimize well, verify.
        float cx, cy;
        {{if features.final_xform_index}}
        {{apply_affine('fx', 'fy', 'cx', 'cy', packer,
                       'cp.camera_transform', 'cam')}}
        {{else}}
        {{apply_affine('x', 'y', 'cx', 'cy', packer,
                       'cp.camera_transform', 'cam')}}
        {{endif}}

        // TODO: verify that constants get premultiplied
        float ditherwidth = {{packer.get('0.33 * cp.spatial_filter_radius')}};
        float u0 = mwc_next_01(&rctx);
        float r = ditherwidth * sqrt(-2.0f * log2f(u0) / M_LOG2E);

        // TODO: provide mwc_next_0_2pi()
        float u1 = 2.0f * M_PI * mwc_next_01(&rctx);

        float ditherx = r * cos(u1);
        float dithery = r * sin(u1);
        int ix = trunca(cx+ditherx), iy = trunca(cy+dithery);

        if (ix < 0 || ix >= {{features.acc_width}} ||
            iy < 0 || iy >= {{features.acc_height}} ) {
            consec_bad++;
            if (consec_bad > {{features.max_oob}}) {
                x = mwc_next_11(&rctx);
                y = mwc_next_11(&rctx);
                color = mwc_next_01(&rctx);
                consec_bad = -{{features.fuse}};
            }
            continue;
        }

        int i = iy * {{features.acc_stride}} + ix;

        float4 outcol = tex2D(palTex, color, {{packer.get('cp_step_frac')}});
        float4 pix = accbuf[i];
        pix.x += outcol.x;
        pix.y += outcol.y;
        pix.z += outcol.z;
        pix.w += outcol.w;
        accbuf[i] = pix;    // TODO: atomic operations (or better)
        denbuf[i] += 1.0f;
    }
    asm volatile ("membar.cta;");
}
""")
        return tmpl.substitute(
                features = self.features,
                packer = self.packer.view('info'),
                **globals())
<|MERGE_RESOLUTION|>--- conflicted
+++ resolved
@@ -39,8 +39,6 @@
 
     {{for v in xform.vars}}
     {{if variations.var_nos[v].startswith('pre_')}}
-<<<<<<< HEAD
-=======
     if (1) {
         float w = {{px.get('xf.var[%d]' % v)}};
         {{variations.var_code[variations.var_nos[v]].substitute(locals())}}
@@ -50,24 +48,11 @@
 
     {{for v in xform.vars}}
     {{if not variations.var_nos[v].startswith('pre_')}}
->>>>>>> 746185ce
     if (1) {
         float w = {{px.get('xf.var[%d]' % v)}};
         {{variations.var_code[variations.var_nos[v]].substitute(locals())}}
     }
     {{endif}}
-<<<<<<< HEAD
-    {{endfor}}
-
-    {{for v in xform.vars}}
-    {{if not variations.var_nos[v].startswith('pre_')}}
-    if (1) {
-        float w = {{px.get('xf.var[%d]' % v)}};
-        {{variations.var_code[variations.var_nos[v]].substitute(locals())}}
-    }
-    {{endif}}
-=======
->>>>>>> 746185ce
     {{endfor}}
 
     *ix = ox;
